#![doc(
    html_logo_url = "https://raw.githubusercontent.com/Xuanwo/backon/main/.github/assets/logo.jpeg"
)]
#![cfg_attr(docsrs, feature(doc_auto_cfg))]

//! [![Build Status]][actions] [![Latest Version]][crates.io] [![](https://img.shields.io/discord/1111711408875393035?logo=discord&label=discord)](https://discord.gg/8ARnvtJePD)
//!
//! [Build Status]: https://img.shields.io/github/actions/workflow/status/Xuanwo/backon/ci.yml?branch=main
//! [actions]: https://github.com/Xuanwo/backon/actions?query=branch%3Amain
//! [Latest Version]: https://img.shields.io/crates/v/backon.svg
//! [crates.io]: https://crates.io/crates/backon
//!
//! <img src="https://raw.githubusercontent.com/Xuanwo/backon/main/.github/assets/logo.jpeg" alt="BackON" width="38.2%"/>
//!
//! Make **retry** like a built-in feature provided by Rust.
//!
//! - **Simple**: Just like a built-in feature: `your_fn.retry(ExponentialBuilder::default()).await`.
//! - **Flexible**: Supports both blocking and async functions.
//! - **Powerful**: Allows control over retry behavior such as [`when`](https://docs.rs/backon/latest/backon/struct.Retry.html#method.when) and [`notify`](https://docs.rs/backon/latest/backon/struct.Retry.html#method.notify).
//! - **Customizable**: Supports custom retry strategies like [exponential](https://docs.rs/backon/latest/backon/struct.ExponentialBuilder.html), [constant](https://docs.rs/backon/latest/backon/struct.ConstantBuilder.html), etc.
//!
//! # Backoff
//!
//! Retry in BackON requires a backoff strategy. BackON will accept a [`BackoffBuilder`] which will generate a new [`Backoff`] for each retry.
//!
//! BackON provides several backoff implementations with reasonable defaults:
//!
//! - [`ConstantBuilder`]: backoff with a constant delay, limited to a specific number of attempts.
//! - [`ExponentialBuilder`]: backoff with an exponential delay, also supports jitter.
//! - [`FibonacciBuilder`]: backoff with a fibonacci delay, also supports jitter.
//!
//! # Sleep
//!
//! Retry in BackON requires an implementation for sleeping, such an implementation
//! is called a Sleeper, it will implement [`Sleeper`] or [`BlockingSleeper`] depending
//! on if it is going to be used in an asynchronous context.
//!
//! ## Default Sleeper
//!
//! Currently, BackON has 3 built-in Sleeper implementations for different
//! environments, they are gated under their own features, which are enabled
//! by default:
//!
<<<<<<< HEAD
//! |      `Sleeper`       | feature            | Environment |  Asynchronous |
//! |----------------------|--------------------|-------------|---------------|
//! | [`TokioSleeper`]     | tokio-sleep        | non-wasm32  |  Yes          |
//! | [`GlooTimersSleep`]  | gloo-timers-sleep  |   wasm32    |  Yes          |
//! | [`FutureTimerSleep`] | future-timer-sleep |   both      |  Yes          |
//! | [`StdSleeper`]       | std-blocking-sleep |    std      |  No           |
=======
//! |      `Sleeper`      | feature            | Environment |  Asynchronous |
//! |---------------------|--------------------|-------------|---------------|
//! | [`TokioSleeper`]    | tokio-sleep        | non-wasm32  |  Yes          |
//! | [`GlooTimersSleep`] | gloo-timers-sleep  |   wasm32    |  Yes          |
//! | [`EmbassySleep`]    | embassy-sleep      |   no_std    |  Yes          |
//! | [`StdSleeper`]      | std-blocking-sleep |    std      |  No           |
>>>>>>> 1582dbc2
//!
//! ## Custom Sleeper
//!
//! If you do not want to use the built-in Sleeper, you CAN provide a custom
//! implementation, let's implement an asynchronous dummy Sleeper that does
//! not sleep at all. You will find it pretty similar when you implement a
//! blocking one.
//!
//! ```
//! use std::time::Duration;
//! use backon::Sleeper;
//!
//! /// A dummy `Sleeper` impl that prints then becomes ready!
//! struct DummySleeper;
//!
//! impl Sleeper for DummySleeper {
//!     type Sleep = std::future::Ready<()>;
//!
//!     fn sleep(&self, dur: Duration) -> Self::Sleep {
//!         println!("Hello from DummySleeper!");
//!         std::future::ready(())
//!     }
//! }
//! ```
//!
//! ## The empty Sleeper
//!
//! If neither feature is enabled nor a custom implementation is provided, BackON
//! will fallback to the empty sleeper, in which case, a compile-time error that
//! `PleaseEnableAFeatureOrProvideACustomSleeper needs to implement Sleeper or
//! BlockingSleeper` will be raised to remind you to choose or bring a real Sleeper
//! implementation.
//!
//! # Retry
//!
//! For additional examples, please visit [`docs::examples`].
//!
//! ## Retry an async function
//!
//! ```rust
//! use anyhow::Result;
//! use backon::ExponentialBuilder;
//! use backon::Retryable;
//! use core::time::Duration;
//!
//! async fn fetch() -> Result<String> {
//!     Ok("hello, world!".to_string())
//! }
//!
//! #[tokio::main]
//! async fn main() -> Result<()> {
//!     let content = fetch
//!         // Retry with exponential backoff
//!         .retry(ExponentialBuilder::default())
//!         // Sleep implementation, default to tokio::time::sleep if `tokio-sleep` has been enabled.
//!         .sleep(tokio::time::sleep)
//!         // When to retry
//!         .when(|e| e.to_string() == "EOF")
//!         // Notify when retrying
//!         .notify(|err: &anyhow::Error, dur: Duration| {
//!             println!("retrying {:?} after {:?}", err, dur);
//!         })
//!         .await?;
//!     println!("fetch succeeded: {}", content);
//!
//!     Ok(())
//! }
//! ```
//!
//! ## Retry a blocking function
//!
//! ```rust
//! use anyhow::Result;
//! use backon::BlockingRetryable;
//! use backon::ExponentialBuilder;
//! use core::time::Duration;
//!
//! fn fetch() -> Result<String> {
//!     Ok("hello, world!".to_string())
//! }
//!
//! fn main() -> Result<()> {
//!     let content = fetch
//!         // Retry with exponential backoff
//!         .retry(ExponentialBuilder::default())
//!         // Sleep implementation, default to std::thread::sleep if `std-blocking-sleep` has been enabled.
//!         .sleep(std::thread::sleep)
//!         // When to retry
//!         .when(|e| e.to_string() == "EOF")
//!         // Notify when retrying
//!         .notify(|err: &anyhow::Error, dur: Duration| {
//!             println!("retrying {:?} after {:?}", err, dur);
//!         })
//!         .call()?;
//!     println!("fetch succeeded: {}", content);
//!
//!     Ok(())
//! }
//! ```

#![deny(missing_docs)]
#![deny(unused_qualifications)]
#![no_std]

#[cfg(feature = "std-blocking-sleep")]
extern crate std;

mod backoff;
pub use backoff::*;

mod retry;
pub use retry::Retry;
pub use retry::Retryable;

mod retry_with_context;
pub use retry_with_context::RetryWithContext;
pub use retry_with_context::RetryableWithContext;

mod sleep;
pub use sleep::DefaultSleeper;
#[cfg(all(target_arch = "wasm32", feature = "gloo-timers-sleep"))]
pub use sleep::GlooTimersSleep;
pub use sleep::Sleeper;
#[cfg(all(not(target_arch = "wasm32"), feature = "tokio-sleep"))]
pub use sleep::TokioSleeper;

mod blocking_retry;
pub use blocking_retry::{BlockingRetry, BlockingRetryable};

mod blocking_retry_with_context;
pub use blocking_retry_with_context::{BlockingRetryWithContext, BlockingRetryableWithContext};

mod blocking_sleep;
pub use blocking_sleep::BlockingSleeper;
pub use blocking_sleep::DefaultBlockingSleeper;
#[cfg(feature = "std-blocking-sleep")]
pub use blocking_sleep::StdSleeper;

#[cfg(feature = "embassy-sleep")]
mod embassy_timer_sleep;
#[cfg(feature = "embassy-sleep")]
pub use embassy_timer_sleep::EmbassySleeper;

#[cfg(docsrs)]
pub mod docs;<|MERGE_RESOLUTION|>--- conflicted
+++ resolved
@@ -41,21 +41,14 @@
 //! environments, they are gated under their own features, which are enabled
 //! by default:
 //!
-<<<<<<< HEAD
 //! |      `Sleeper`       | feature            | Environment |  Asynchronous |
 //! |----------------------|--------------------|-------------|---------------|
 //! | [`TokioSleeper`]     | tokio-sleep        | non-wasm32  |  Yes          |
 //! | [`GlooTimersSleep`]  | gloo-timers-sleep  |   wasm32    |  Yes          |
-//! | [`FutureTimerSleep`] | future-timer-sleep |   both      |  Yes          |
+//! | [`FutureTimerSleep`] | future-timer-sleep |wasm/non-wasm|  Yes          |
+//! | [`EmbassySleep`]     | embassy-sleep      |   no_std    |  Yes          |
 //! | [`StdSleeper`]       | std-blocking-sleep |    std      |  No           |
-=======
-//! |      `Sleeper`      | feature            | Environment |  Asynchronous |
-//! |---------------------|--------------------|-------------|---------------|
-//! | [`TokioSleeper`]    | tokio-sleep        | non-wasm32  |  Yes          |
-//! | [`GlooTimersSleep`] | gloo-timers-sleep  |   wasm32    |  Yes          |
-//! | [`EmbassySleep`]    | embassy-sleep      |   no_std    |  Yes          |
-//! | [`StdSleeper`]      | std-blocking-sleep |    std      |  No           |
->>>>>>> 1582dbc2
+
 //!
 //! ## Custom Sleeper
 //!
